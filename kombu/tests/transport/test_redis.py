from __future__ import absolute_import
from __future__ import with_statement

import socket
import types

from anyjson import dumps
from collections import defaultdict
from itertools import count

from kombu import Connection, Exchange, Queue, Consumer, Producer
from kombu.exceptions import InconsistencyError, VersionMismatch
<<<<<<< HEAD
from kombu.five import Empty, Queue as _Queue
from kombu.messaging import Consumer, Producer
=======
>>>>>>> 6b77885c
from kombu.utils import eventio  # patch poll

from kombu.tests.utils import TestCase
from kombu.tests.utils import Mock, module_exists, skip_if_not_module


class _poll(eventio._select):

    def poll(self, timeout):
        events = []
        for fd in self._rfd:
            if fd.data:
                events.append((fd.fileno(), eventio.READ))
        return events


eventio.poll = _poll
from kombu.transport import redis  # must import after poller patch


class ResponseError(Exception):
    pass


class Client(object):
    queues = {}
    sets = defaultdict(set)
    hashes = defaultdict(dict)
    shard_hint = None

    def __init__(self, db=None, port=None, connection_pool=None, **kwargs):
        self._called = []
        self._connection = None
        self.bgsave_raises_ResponseError = False
        self.connection = self._sconnection(self)

    def bgsave(self):
        self._called.append('BGSAVE')
        if self.bgsave_raises_ResponseError:
            raise ResponseError()

    def delete(self, key):
        self.queues.pop(key, None)

    def exists(self, key):
        return key in self.queues or key in self.sets

    def hset(self, key, k, v):
        self.hashes[key][k] = v

    def hget(self, key, k):
        return self.hashes[key].get(k)

    def hdel(self, key, k):
        self.hashes[key].pop(k, None)

    def sadd(self, key, member, *args):
        self.sets[key].add(member)
    zadd = sadd

    def smembers(self, key):
        return self.sets.get(key, set())

    def srem(self, key, *args):
        self.sets.pop(key, None)
    zrem = srem

    def llen(self, key):
        try:
            return self.queues[key].qsize()
        except KeyError:
            return 0

    def lpush(self, key, value):
        self.queues[key].put_nowait(value)

    def parse_response(self, connection, type, **options):
        cmd, queues = self.connection._sock.data.pop()
        assert cmd == type
        self.connection._sock.data = []
        if type == 'BRPOP':
            item = self.brpop(queues, 0.001)
            if item:
                return item
            raise Empty()

    def brpop(self, keys, timeout=None):
        key = keys[0]
        try:
            item = self.queues[key].get(timeout=timeout)
        except Empty:
            pass
        else:
            return key, item

    def rpop(self, key):
        try:
            return self.queues[key].get_nowait()
        except KeyError:
            pass

    def __contains__(self, k):
        return k in self._called

    def pipeline(self):
        return Pipeline(self)

    def encode(self, value):
        return str(value)

    def _new_queue(self, key):
        self.queues[key] = _Queue()

    class _sconnection(object):
        disconnected = False

        class _socket(object):
            blocking = True
            filenos = count(30)

            def __init__(self, *args):
                self._fileno = next(self.filenos)
                self.data = []

            def fileno(self):
                return self._fileno

            def setblocking(self, blocking):
                self.blocking = blocking

        def __init__(self, client):
            self.client = client
            self._sock = self._socket()

        def disconnect(self):
            self.disconnected = True

        def send_command(self, cmd, *args):
            self._sock.data.append((cmd, args))

    def info(self):
        return {'foo': 1}

    def pubsub(self, *args, **kwargs):
        connection = self.connection

        class ConnectionPool(object):

            def get_connection(self, *args, **kwargs):
                return connection
        self.connection_pool = ConnectionPool()

        return self


class Pipeline(object):

    def __init__(self, client):
        self.client = client
        self.stack = []

    def __getattr__(self, key):
        if key not in self.__dict__:

            def _add(*args, **kwargs):
                self.stack.append((getattr(self.client, key), args, kwargs))
                return self

            return _add
        return self.__dict__[key]

    def execute(self):
        stack = list(self.stack)
        self.stack[:] = []
        return [fun(*args, **kwargs) for fun, args, kwargs in stack]


class Channel(redis.Channel):

    def _get_client(self):
        return Client

    def _get_pool(self):
        return Mock()

    def _get_response_error(self):
        return ResponseError

    def _new_queue(self, queue, **kwargs):
        self.client._new_queue(queue)

    def pipeline(self):
        return Pipeline(Client())


class Transport(redis.Transport):
    Channel = Channel

    def _get_errors(self):
        return ((KeyError, ), (IndexError, ))


class test_Channel(TestCase):

    def setUp(self):
        self.connection = Connection(transport=Transport)
        self.channel = self.connection.channel()

    def test_basic_consume_when_fanout_queue(self):
        self.channel.exchange_declare(exchange='txconfan', type='fanout')
        self.channel.queue_declare(queue='txconfanq')
        self.channel.queue_bind(queue='txconfanq', exchange='txconfan')

        self.assertIn('txconfanq', self.channel._fanout_queues)
        self.channel.basic_consume('txconfanq', False, None, 1)
        self.assertIn('txconfanq', self.channel.active_fanout_queues)
        self.assertEqual(self.channel._fanout_to_queue.get('txconfan'),
                         'txconfanq')

    def test_basic_cancel_unknown_delivery_tag(self):
        self.assertIsNone(self.channel.basic_cancel('txaseqwewq'))

    def test_subscribe_no_queues(self):
        self.channel.subclient = Mock()
        self.channel.active_fanout_queues.clear()
        self.channel._subscribe()

        self.assertFalse(self.channel.subclient.subscribe.called)

    def test_subscribe(self):
        self.channel.subclient = Mock()
        self.channel.active_fanout_queues.add('a')
        self.channel.active_fanout_queues.add('b')
        self.channel._fanout_queues.update(a='a', b='b')

        self.channel._subscribe()
        self.assertTrue(self.channel.subclient.subscribe.called)
        s_args, _ = self.channel.subclient.subscribe.call_args
        self.assertItemsEqual(s_args[0], ['a', 'b'])

        self.channel.subclient.connection._sock = None
        self.channel._subscribe()
        self.channel.subclient.connection.connect.assert_called_with()

    def test_handle_unsubscribe_message(self):
        s = self.channel.subclient
        s.subscribed = True
        self.channel._handle_message(s, ['unsubscribe', 'a', 0])
        self.assertFalse(s.subscribed)

    def test_handle_pmessage_message(self):
        self.assertDictEqual(self.channel._handle_message(
                                self.channel.subclient,
                                ['pmessage', 'pattern', 'channel', 'data']),
                            {'type': 'pmessage',
                             'pattern': 'pattern',
                             'channel': 'channel',
                             'data': 'data'})

    def test_handle_message(self):
        self.assertDictEqual(self.channel._handle_message(
                                self.channel.subclient,
                                ['type', 'channel', 'data']),
                             {'type': 'type',
                              'pattern': None,
                              'channel': 'channel',
                              'data': 'data'})

    def test_brpop_start_but_no_queues(self):
        self.assertIsNone(self.channel._brpop_start())

    def test_receive(self):
        s = self.channel.subclient = Mock()
        self.channel._fanout_to_queue['a'] = 'b'
        s.parse_response.return_value = ['message', 'a',
                                         dumps({'hello': 'world'})]
        payload, queue = self.channel._receive()
        self.assertDictEqual(payload, {'hello': 'world'})
        self.assertEqual(queue, 'b')

    def test_receive_raises(self):
        self.channel._in_listen = True
        s = self.channel.subclient = Mock()
        s.parse_response.side_effect = KeyError('foo')

        with self.assertRaises(redis.Empty):
            self.channel._receive()
        self.assertFalse(self.channel._in_listen)

    def test_receive_empty(self):
        s = self.channel.subclient = Mock()
        s.parse_response.return_value = None

        with self.assertRaises(redis.Empty):
            self.channel._receive()

    def test_receive_different_message_Type(self):
        s = self.channel.subclient = Mock()
        s.parse_response.return_value = ['pmessage', '/foo/', 0, 'data']

        with self.assertRaises(redis.Empty):
            self.channel._receive()

    def test_brpop_read_raises(self):
        c = self.channel.client = Mock()
        c.parse_response.side_effect = KeyError('foo')

        with self.assertRaises(redis.Empty):
            self.channel._brpop_read()

        c.connection.disconnect.assert_called_with()

    def test_brpop_read_gives_None(self):
        c = self.channel.client = Mock()
        c.parse_response.return_value = None

        with self.assertRaises(redis.Empty):
            self.channel._brpop_read()

    def test_poll_error(self):
        c = self.channel.client = Mock()
        c.parse_response = Mock()
        self.channel._poll_error('BRPOP')

        c.parse_response.assert_called_with('BRPOP')

        c.parse_response.side_effect = KeyError('foo')
        self.assertIsNone(self.channel._poll_error('BRPOP'))

    def test_put_fanout(self):
        self.channel._in_poll = False
        c = self.channel.client = Mock()

        body = {'hello': 'world'}
        self.channel._put_fanout('exchange', body)
        c.publish.assert_called_with('exchange', dumps(body))

    def test_delete(self):
        x = self.channel
        self.channel._in_poll = False
        delete = x.client.delete = Mock()
        srem = x.client.srem = Mock()

        x._delete('queue', 'exchange', 'routing_key', None)
        delete.assert_has_call('queue')
        srem.assert_has_call(x.keyprefix_queue % ('exchange', ),
                             x.sep.join(['routing_key', '', 'queue']))

    def test_has_queue(self):
        self.channel._in_poll = False
        exists = self.channel.client.exists = Mock()
        exists.return_value = True
        self.assertTrue(self.channel._has_queue('foo'))
        exists.assert_has_call('foo')

        exists.return_value = False
        self.assertFalse(self.channel._has_queue('foo'))

    def test_close_when_closed(self):
        self.channel.closed = True
        self.channel.close()

    def test_close_client_close_raises(self):
        c = self.channel.client = Mock()
        c.connection.disconnect.side_effect = self.channel.ResponseError()

        self.channel.close()
        c.connection.disconnect.assert_called_with()

    def test_invalid_database_raises_ValueError(self):

        with self.assertRaises(ValueError):
            Connection('redis:///dwqwewqe').channel()

    @skip_if_not_module('redis')
    def test_get_client(self):
        import redis as R
        KombuRedis = redis.Channel._get_client(self.channel)
        self.assertTrue(KombuRedis)

        Rv = getattr(R, 'VERSION', None)
        try:
            R.VERSION = (2, 4, 0)
            with self.assertRaises(VersionMismatch):
                redis.Channel._get_client(self.channel)
        finally:
            if Rv is not None:
                R.VERSION = Rv

    @skip_if_not_module('redis')
    def test_get_response_error(self):
        from redis.exceptions import ResponseError
        self.assertIs(redis.Channel._get_response_error(self.channel),
                      ResponseError)

    def test_avail_client_when_not_in_poll(self):
        self.channel._in_poll = False
        c = self.channel.client = Mock()

        self.assertIs(self.channel._avail_client, c)

    def test_avail_client_when_in_poll(self):
        self.channel._in_poll = True
        cc = self.channel._create_client = Mock()

        self.assertTrue(self.channel._avail_client)
        cc.assert_called_with()

    @skip_if_not_module('redis')
    def test_transport_get_errors(self):
        self.assertTrue(redis.Transport._get_errors(self.connection.transport))

    @skip_if_not_module('redis')
    def test_transport_get_errors_when_InvalidData_used(self):
        from redis import exceptions

        class ID(Exception):
            pass

        DataError = getattr(exceptions, 'DataError', None)
        InvalidData = getattr(exceptions, 'InvalidData', None)
        exceptions.InvalidData = ID
        exceptions.DataError = None
        try:
            errors = redis.Transport._get_errors(self.connection.transport)
            self.assertTrue(errors)
            self.assertIn(ID, errors[1])
        finally:
            if DataError is not None:
                exceptions.DataError = DataError
            if InvalidData is not None:
                exceptions.InvalidData = InvalidData

    def test_empty_queues_key(self):
        channel = self.channel
        channel._in_poll = False
        key = channel.keyprefix_queue % 'celery'

        # Everything is fine, there is a list of queues.
        channel.client.sadd(key, 'celery\x06\x16\x06\x16celery')
        self.assertListEqual(channel.get_table('celery'),
                             [('celery', '', 'celery')])

        # ... then for some reason, the _kombu.binding.celery key gets lost
        channel.client.srem(key)

        # which raises a channel error so that the consumer/publisher
        # can recover by redeclaring the required entities.
        with self.assertRaises(InconsistencyError):
            self.channel.get_table('celery')


class test_Redis(TestCase):

    def setUp(self):
        self.connection = Connection(transport=Transport)
        self.exchange = Exchange('test_Redis', type='direct')
        self.queue = Queue('test_Redis', self.exchange, 'test_Redis')

    def tearDown(self):
        self.connection.close()

    def test_publish__get(self):
        channel = self.connection.channel()
        producer = Producer(channel, self.exchange, routing_key='test_Redis')
        self.queue(channel).declare()

        producer.publish({'hello': 'world'})

        self.assertDictEqual(self.queue(channel).get().payload,
                             {'hello': 'world'})
        self.assertIsNone(self.queue(channel).get())
        self.assertIsNone(self.queue(channel).get())
        self.assertIsNone(self.queue(channel).get())

    def test_publish__consume(self):
        connection = Connection(transport=Transport)
        channel = connection.channel()
        producer = Producer(channel, self.exchange, routing_key='test_Redis')
        consumer = Consumer(channel, self.queue)

        producer.publish({'hello2': 'world2'})
        _received = []

        def callback(message_data, message):
            _received.append(message_data)
            message.ack()

        consumer.register_callback(callback)
        consumer.consume()

        self.assertIn(channel, channel.connection.cycle._channels)
        try:
            connection.drain_events(timeout=1)
            self.assertTrue(_received)
            with self.assertRaises(socket.timeout):
                connection.drain_events(timeout=0.01)
        finally:
            channel.close()

    def test_purge(self):
        channel = self.connection.channel()
        producer = Producer(channel, self.exchange, routing_key='test_Redis')
        self.queue(channel).declare()

        for i in range(10):
            producer.publish({'hello': 'world-%s' % (i, )})

        self.assertEqual(channel._size('test_Redis'), 10)
        self.assertEqual(self.queue(channel).purge(), 10)
        channel.close()

    def test_db_values(self):
        Connection(virtual_host=1,
                   transport=Transport).channel()

        Connection(virtual_host='1',
                   transport=Transport).channel()

        Connection(virtual_host='/1',
                   transport=Transport).channel()

        with self.assertRaises(Exception):
            Connection('redis:///foo').channel()

    def test_db_port(self):
        c1 = Connection(port=None, transport=Transport).channel()
        c1.close()

        c2 = Connection(port=9999, transport=Transport).channel()
        c2.close()

    def test_close_poller_not_active(self):
        c = Connection(transport=Transport).channel()
        cycle = c.connection.cycle
        c.client.connection
        c.close()
        self.assertNotIn(c, cycle._channels)

    def test_close_ResponseError(self):
        c = Connection(transport=Transport).channel()
        c.client.bgsave_raises_ResponseError = True
        c.close()

    def test_close_disconnects(self):
        c = Connection(transport=Transport).channel()
        conn1 = c.client.connection
        conn2 = c.subclient.connection
        c.close()
        self.assertTrue(conn1.disconnected)
        self.assertTrue(conn2.disconnected)

    def test_get__Empty(self):
        channel = self.connection.channel()
        with self.assertRaises(Empty):
            channel._get('does-not-exist')
        channel.close()

    def test_get_client(self):

        myredis, exceptions = _redis_modules()

        @module_exists(myredis, exceptions)
        def _do_test():
            conn = Connection(transport=Transport)
            chan = conn.channel()
            self.assertTrue(chan.Client)
            self.assertTrue(chan.ResponseError)
            self.assertTrue(conn.transport.connection_errors)
            self.assertTrue(conn.transport.channel_errors)

        _do_test()


def _redis_modules():

    class ConnectionError(Exception):
        pass

    class AuthenticationError(Exception):
        pass

    class InvalidData(Exception):
        pass

    class InvalidResponse(Exception):
        pass

    class ResponseError(Exception):
        pass

    exceptions = types.ModuleType('redis.exceptions')
    exceptions.ConnectionError = ConnectionError
    exceptions.AuthenticationError = AuthenticationError
    exceptions.InvalidData = InvalidData
    exceptions.InvalidResponse = InvalidResponse
    exceptions.ResponseError = ResponseError

    class Redis(object):
        pass

    myredis = types.ModuleType('redis')
    myredis.exceptions = exceptions
    myredis.Redis = Redis

    return myredis, exceptions


class test_MultiChannelPoller(TestCase):
    Poller = redis.MultiChannelPoller

    def test_close_unregisters_fds(self):
        p = self.Poller()
        poller = p.poller = Mock()
        p._chan_to_sock.update({1: 1, 2: 2, 3: 3})

        p.close()

        self.assertEqual(poller.unregister.call_count, 3)
        u_args = poller.unregister.call_args_list

        self.assertItemsEqual(u_args, [((1, ), {}),
                                       ((2, ), {}),
                                       ((3, ), {})])

    def test_close_when_unregister_raises_KeyError(self):
        p = self.Poller()
        p.poller = Mock()
        p._chan_to_sock.update({1: 1})
        p.poller.unregister.side_effect = KeyError(1)
        p.close()

    def test_close_resets_state(self):
        p = self.Poller()
        p.poller = Mock()
        p._channels = Mock()
        p._fd_to_chan = Mock()
        p._chan_to_sock = Mock()

        p._chan_to_sock.itervalues.return_value = []
        p._chan_to_sock.values.return_value = []  # py3k

        p.close()
        p._channels.clear.assert_called_with()
        p._fd_to_chan.clear.assert_called_with()
        p._chan_to_sock.clear.assert_called_with()
        self.assertIsNone(p.poller)

    def test_register_when_registered_reregisters(self):
        p = self.Poller()
        p.poller = Mock()
        channel, client, type = Mock(), Mock(), Mock()
        sock = client.connection._sock = Mock()
        sock.fileno.return_value = 10

        p._chan_to_sock = {(channel, client, type): 6}
        p._register(channel, client, type)
        p.poller.unregister.assert_called_with(6)
        self.assertTupleEqual(p._fd_to_chan[10], (channel, type))
        self.assertEqual(p._chan_to_sock[(channel, client, type)], sock)
        p.poller.register.assert_called_with(sock, p.eventflags)

        # when client not connected yet
        client.connection._sock = None

        def after_connected():
            client.connection._sock = Mock()
        client.connection.connect.side_effect = after_connected

        p._register(channel, client, type)
        client.connection.connect.assert_called_with()

    def test_register_BRPOP(self):
        p = self.Poller()
        channel = Mock()
        channel.client.connection._sock = None
        p._register = Mock()

        channel._in_poll = False
        p._register_BRPOP(channel)
        self.assertEqual(channel._brpop_start.call_count, 1)
        self.assertEqual(p._register.call_count, 1)

        channel.client.connection._sock = Mock()
        p._chan_to_sock[(channel, channel.client, 'BRPOP')] = True
        channel._in_poll = True
        p._register_BRPOP(channel)
        self.assertEqual(channel._brpop_start.call_count, 1)
        self.assertEqual(p._register.call_count, 1)

    def test_register_LISTEN(self):
        p = self.Poller()
        channel = Mock()
        channel.subclient.connection._sock = None
        channel._in_listen = False
        p._register = Mock()

        p._register_LISTEN(channel)
        p._register.assert_called_with(channel, channel.subclient, 'LISTEN')
        self.assertEqual(p._register.call_count, 1)
        self.assertEqual(channel._subscribe.call_count, 1)

        channel._in_listen = True
        channel.subclient.connection._sock = Mock()
        p._register_LISTEN(channel)
        self.assertEqual(p._register.call_count, 1)
        self.assertEqual(channel._subscribe.call_count, 1)

    def create_get(self, events=None, queues=None,
            fanouts=None):
        _pr = [] if events is None else events
        _aq = [] if queues is None else queues
        _af = [] if fanouts is None else fanouts
        p = self.Poller()
        p.poller = Mock()
        p.poller.poll.return_value = _pr

        p._register_BRPOP = Mock()
        p._register_LISTEN = Mock()

        channel = Mock()
        p._channels = [channel]
        channel.active_queues = _aq
        channel.active_fanout_queues = _af

        return p, channel

    def test_get_no_actions(self):
        p, channel = self.create_get()

        with self.assertRaises(redis.Empty):
            p.get()

    def test_get_brpop_qos_allow(self):
        p, channel = self.create_get(queues=['a_queue'])
        channel.qos.can_consume.return_value = True

        with self.assertRaises(redis.Empty):
            p.get()

        p._register_BRPOP.assert_called_with(channel)

    def test_get_brpop_qos_disallow(self):
        p, channel = self.create_get(queues=['a_queue'])
        channel.qos.can_consume.return_value = False

        with self.assertRaises(redis.Empty):
            p.get()

        self.assertFalse(p._register_BRPOP.called)

    def test_get_listen(self):
        p, channel = self.create_get(fanouts=['f_queue'])

        with self.assertRaises(redis.Empty):
            p.get()

        p._register_LISTEN.assert_called_with(channel)

    def test_get_receives_ERR(self):
        p, channel = self.create_get(events=[(1, eventio.ERR)])
        p._fd_to_chan[1] = (channel, 'BRPOP')

        with self.assertRaises(redis.Empty):
            p.get()

        channel._poll_error.assert_called_with('BRPOP')

    def test_get_receives_multiple(self):
        p, channel = self.create_get(events=[(1, eventio.ERR),
                                             (1, eventio.ERR)])
        p._fd_to_chan[1] = (channel, 'BRPOP')

        with self.assertRaises(redis.Empty):
            p.get()

        channel._poll_error.assert_called_with('BRPOP')<|MERGE_RESOLUTION|>--- conflicted
+++ resolved
@@ -1,5 +1,4 @@
 from __future__ import absolute_import
-from __future__ import with_statement
 
 import socket
 import types
@@ -10,11 +9,7 @@
 
 from kombu import Connection, Exchange, Queue, Consumer, Producer
 from kombu.exceptions import InconsistencyError, VersionMismatch
-<<<<<<< HEAD
 from kombu.five import Empty, Queue as _Queue
-from kombu.messaging import Consumer, Producer
-=======
->>>>>>> 6b77885c
 from kombu.utils import eventio  # patch poll
 
 from kombu.tests.utils import TestCase
